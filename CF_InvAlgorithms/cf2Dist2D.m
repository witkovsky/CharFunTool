function [result,Zcdf,Zpdf] = cf2Dist2D(cf,x,options)
%cf2Dist2D Calculates the CDF/PDF/QF/RND from the BIVARIATE characteristic
%  function CF by using the Gil-Pelaez inversion formulae using Riemann sum,
%  as suggested in Shephard (1991).
%
%  The FOURIER INTEGRALs are calculated by using the simple RIEMANN SUM
%  QUADRATURE method. For more details see [1,2].
%
%  The algorithm cf2Dist2D is part of the MATLAB toolboc CharFunTool:
%  https://github.com/witkovsky/CharFunTool
%
% SYNTAX:
%  result = cf2Dist2D(cf,x)
%  [result,cdf,pdf] = cf2Dist2D(cf,x,options)
%
% INPUT:
%  cf      - function handle of the bivariate characteristic function (CF),
%  x       - (N x 2)-matrix of x values where the CDF/PDF is computed,
%            or (1 x 2) cell array with x{1} being the vector of x1 values
%            and x{2} being the vector of x2 values. Then we shall
%            construct a meshgrid of x values, x = meshgrid(x{1},x{2}).
%            If x = [], the algorithm sets the automatic values, such that
%            x = meshgrid(x1,x2) covers the support of the distribution.
%  options - structure with the following default parameters:
%             options.isCompound = false % treat the compound distributions
%                                        % of the RV Y = X_1 + ... + X_N,
%                                        % where N is discrete RV and X>=0
%                                        % are iid RVs from nonnegative
%                                        % continuous distribution.
%             options.isCircular = false % treat the circular
%                                        % distributions on (-pi,pi)
%             options.isInterp   = false % create and use the interpolant
%                                          functions for PDF/CDF/QF/RND
%             options.N = 2^8          % N points used quadrature rule
%             options.xMin = -Inf      % set the lower limit of X
%             options.xMax = Inf       % set the lower limit of X
%             options.xMean = []       % set the MEAN value of X
%             options.xStd = []        % set the STD value of X
%             options.dt = []          % set grid step dt = 2*pi/xRange
%             options.T = []           % set upper limit of (0,T), T = N*dt
%             options.SixSigmaRule = 6 % set the rule for computing domain
%             options.tolDiff = 1e-4   % tol for numerical differentiation
%             options.isPlot = true    % plot the graphs of PDF/CDF
%             options.ContourLevelList = [0.01 0.05 0.1:0.1:0.9 0.85 0.99] 
%                                      % defines the plotted countours at
%                                      % specified (relative) levels 
%  options.DIST - structure with information for future evaluations.
%             options.DIST is created automatically after first call:
%             options.DIST.xMin  = xMin   % the lower limit of X
%             options.DIST.xMax  = xMax   % the upper limit of X
%             options.DIST.xMean = xMean  % the MEAN value of X,
%             options.DIST.cft   = cft    % CF evaluated at t_j : cf(t_j).
%
% REMARKS:
% If options.DIST is provided, then cf2Dist2D evaluates CDF/PDF based on
% this information only (it is useful, e.g., for subsequent evaluation of
% the quantiles). options.DIST is created automatically after first call.
% This is supposed to be much faster, bacause there is no need for further
% evaluations of the characteristic function. In fact, in such case the
% function handle of the CF is not required, i.e. in such case set cf = [];
%
% OUTPUT:
%  result   - structure with CDF/PDF/QF and further details,
%  cdf      - vector of CDF values evaluated at x,
%  pdf      - vector of PDF values evaluated at x,
%
% REMARKS:
% The required integrals are evaluated approximately by using the simple
% quadrature using Riemann sum rules on the intervals (0,T) x (-T,T), where
% T = N * dt is a sufficienly large integration upper limit in the
% frequency domain.
%
% If the optimum values of N and T are unknown, we suggest, as a simple
% rule of thumb, to start with the application of the six-sigma-rule for
% determining the value of dt = (2*pi)/(xMax-xMin), where xMax = xMean +
% 6*xStd, and xMin = xMean - 6*xStd.
%
% Please note that THIS QUADRATURE METHOD IS AN APPROXIMATE METHOD:
% Frequently, with relatively low numerical precision of the results of the
% calculated PDF/CDF/QF, but frequently more efficient and more precise
% than comparable Monte Carlo methods.
%
% However, the numerical error (truncation error and/or the integration
% error) could be and should be properly controled! See [1,2].
%
% EXAMPLE1 (CDF/PDF of bivariate normal distribution)
%  cf = @(t) exp(-(0.9*t(:,1).^2 + 0.3*t(:,2).^2 +2*0.4*t(:,1).*t(:,2))/2);
%  result = cf2Dist2D(cf)
%  disp([result.x result.cdf])
%
% EXAMPLE2 (CDF/PDF of bivariate normal distribution at specific x)
%  cf = @(t) exp(-(0.9*t(:,1).^2 + 0.3*t(:,2).^2 +2*0.4*t(:,1).*t(:,2))/2);
%  x1 = linspace(-3,3,11);
%  x2 = linspace(-3,3,21);
%  x = {x1 x2};
%  result = cf2Dist2D(cf,x)
%  disp([result.x result.cdf])
%
% EXAMPLE3 (Iterpolated CDF/PDF of the standard bivariate logistic distribution)
%  cf = @(t) cf2D_Logistic(t);
%  clear options;
%  options.isInterp = true;
%  result = cf2Dist2D(cf,[],options)
%
% EXAMPLE4 (Iterpolated COPULA of the standard bivariate logistic distribution)
%  cf = @(t) cf2D_Logistic(t);
%  clear options;
%  options.isInterp = true;
%  options.isPlot = false;
%  result = cf2Dist2D(cf,[],options);
%  COPULAcdf = result.COPULAcdf;
%  COPULApdf = result.COPULApdf;
%  u1 = linspace(0,1,21);
%  u2 = linspace(0,1,21);
%  CopulaCDF = COPULAcdf({u1,u2});
%  CopulaPDF = COPULApdf({u1,u2});
%  [U1,U2]= meshgrid(u1,u2);
%  figure
%  mesh(U1,U2,CopulaCDF)
%  xlabel('u1')
%  ylabel('u2')
%  zlabel('CDF')
%  title('CDF COPULA of the Bivariate Distribution Specified by CF')
%  figure
%  mesh(U1,U2,CopulaPDF)
%  xlabel('u1')
%  ylabel('u2')
%  zlabel('PDF')
%  title('PDF COPULA of the Bivariate Distribution Specified by CF')
%
% EXAMPLE5 (Iterpolated CDF/PDF of bivariate logistic distribution)
%  mu   = [0 2];
%  beta = [1 2];
%  cf   = @(t) cf2D_Logistic(t,mu,beta);
%  clear options;
%  options.isInterp = true;
%  options.ContourLevelList = 0.05:0.1:0.95;
%  result = cf2Dist2D(cf,[],options)
%  % Random Sample Generator of the bivariate distribution specified by CF
%  RND = result.RND;
%  r = RND(5000);
%  hold on;plot(r(:,1),r(:,2),'.');hold off
%
% EXAMPLE6 (Iterpolated CDF/PDF of bivariate mixture of logistic distributions)
%  mu1   = [0 2];
%  beta1 = [1 2];
%  cf1   = @(t) cf2D_Logistic(t,mu1,beta1);
%  mu2   = [2 1];
%  beta2 = [2 1];
%  cf2   = @(t) cf2D_Logistic(t,mu2,beta2);
%  cf    = @(t) 0.25*cf1(t) + 0.75*cf2(t);
%  clear options;
%  options.xN = 51;
%  options.isInterp = true;
%  result = cf2Dist2D(cf,[],options)
%  % Get the Interpolant functions
%  PDF = result.PDF;
%  CDF = result.CDF;
%  RND = result.RND;
%  % Generate random sample from the bivariate distribution specified by CF
%  r = RND(5000);
%  hold on;plot(r(:,1),r(:,2),'.');hold off
%
% REFERENCES:
%
% [1] SHEPHARD, N.G., 1991. Numerical integration rules for multivariate
%     inversions. Journal of Statistical Computation and Simulation,
%     39(1-2), pp.37-46.
% [2] SHEPHARD, N.G., 1991. From characteristic function to distribution
%     function: a simple framework for the theory. Econometric theory,
%     pp.519-529.
%
% SEE ALSO: cf2Dist, cf2DistGP, cf2Dist2D, cf2DistGPA, cf2DistFFT,
%           cf2DistBV, cf2CDF, cf2PDF, cf2QF

% (c) Viktor Witkovsky (witkovsky@gmail.com)
<<<<<<< HEAD
% Ver.: 09-Dec-2021 18:07:29
=======
% Revised: 04-Jan-2022 14:24:19
>>>>>>> 7be6a673
% Ver.: 13-May-2021 17:00:00

%% ALGORITHM
%[result,cdf,pdf] = cf2Dist2D(cf,x,options)

%% CHECK THE INPUT PARAMETERS
timeVal = tic;
narginchk(1, 3);

if nargin < 3, options = []; end
%if nargin < 3, prob = []; end
if nargin < 2, x = []; end

if ~isfield(options, 'isCompound')
    options.isCompound = false;
end

if ~isfield(options, 'isCircular')
    options.isCircular = false;
end

if ~isfield(options, 'N')
    if options.isCompound
        options.N = 2^8;
    else
        options.N = 2^8; % Set large N to improve the precision N = 2^10?
    end
end

if ~isfield(options, 'xMin')
    if options.isCompound
        options.xMin = [0 0];
    else
        options.xMin = [-Inf -Inf];
    end
end

if ~isfield(options, 'xMax')
    options.xMax = [Inf Inf];
end

if ~isfield(options, 'xMean')
    options.xMean = [];
end

if ~isfield(options, 'xStd')
    options.xStd = [];
end

if ~isfield(options, 'dt')
    options.dt = [];
end

if ~isfield(options, 'T')
    options.T = [];
end

if ~isfield(options, 'SixSigmaRule')
    if options.isCompound
        options.SixSigmaRule = 10;
    else
        options.SixSigmaRule = 6;
    end
end

if ~isfield(options, 'tolDiff')
    options.tolDiff = 1e-4;
end

if ~isfield(options, 'crit')
    options.crit = 1e-12;
end

if ~isfield(options, 'isPlot')
    options.isPlot = true;
end

if ~isfield(options, 'isForcedPlot')
    options.isForcedPlot = false;
end

if ~isfield(options, 'DIST')
    options.DIST = [];
end

if ~isfield(options, 'maxiter')
    options.maxiter = 1000;
end

if ~isfield(options, 'xN')
    options.xN = 51;
end

if ~isfield(options, 'chebyPts')
    options.chebyPts = 2^6;
end

if ~isfield(options, 'correctedCDF')
    options.correctedCDF = false;
end

if ~isfield(options, 'isInterp')
    options.isInterp = false;
end

if ~isfield(options, 'cftTol')
    options.cftTol = 1e-14;       
end

if ~isfield(options, 'ContourLevelList')
    options.ContourLevelList = [0.01 0.05 0.1000 0.2000 0.3000 ...
        0.4000 0.5000 0.6000 0.7000 0.8000 0.9000 0.95 0.99];       
end

%% GET/SET the DEFAULT parameters and the OPTIONS
cfOld  = [];

if ~isempty(options.DIST)
    N                  = options.N;
    xMean              = options.DIST.xMean;
    cft                = options.DIST.cft;
    cft1               = options.DIST.cft1;
    cft2               = options.DIST.cft2;
    xMin               = options.DIST.xMin;
    xMax               = options.DIST.xMax;
    t                  = options.DIST.t;
    t1                 = options.DIST.t1;
    t2                 = options.DIST.t2;
    dt                 = options.DIST.dt;
    xStd               = [];   
else
    N                  = options.N;
    dt                 = options.dt;
    T                  = options.T;
    xMin               = options.xMin;
    xMax               = options.xMax;
    xMean              = options.xMean;
    xStd               = options.xStd;
    SixSigmaRule       = options.SixSigmaRule;
    tolDiff            = options.tolDiff;
    cfOld              = cf;
    cft                = cf(([tolDiff;0]*(1:4))');
    cftRe1             = real(cft);
    cftIm1             = imag(cft);
    cft2               = cf(([0;tolDiff]*(1:4))');
    cftRe2             = real(cft2);
    cftIm2             = imag(cft2);
    if isempty(xMean)
        xMean(1) = (8*cftIm1(1)/5 - 2*cftIm1(2)/5 + 8*cftIm1(3)/105 ...
            - 2*cftIm1(4)/280) / tolDiff;
        xMean(2) = (8*cftIm2(1)/5 - 2*cftIm2(2)/5 + 8*cftIm2(3)/105 ...
            - 2*cftIm2(4)/280) / tolDiff;
    end
    if isempty(xStd)
        xM2(1)   = (205/72 - 16*cftRe1(1)/5 + 2*cftRe1(2)/5 ...
            - 16*cftRe1(3)/315 + 2*cftRe1(4)/560) / tolDiff^2;
        xStd(1)  = sqrt(xM2(1) - xMean(1)^2);
        xM2(2)   = (205/72 - 16*cftRe2(1)/5 + 2*cftRe2(2)/5 ...
            - 16*cftRe2(3)/315 + 2*cftRe2(4)/560) / tolDiff^2;
        xStd(2)  = sqrt(xM2(2) - xMean(2)^2);
    end
    if all(isfinite(xMin)) && all(isfinite(xMax))
        range          = xMax - xMin;
    elseif ~isempty(dt)
        range = 2*pi ./ dt;
        if all(isfinite(xMin))
            xMax = xMin + range;
        elseif all(isfinite(xMax))
            xMin = xMax - range;
        else
            xMax = xMean + range/2;
            xMin = xMean - range/2;
        end
    elseif ~isempty(T)
        range = 2*pi ./ (T / N);
        if all(isfinite(xMin))
            xMax = xMin + range;
        elseif all(isfinite(xMax))
            xMin = xMax - range;
        else
            xMax = xMean + range/2;
            xMin = xMean - range/2;
        end
    else
        if all(isfinite(xMin))
            xMax = xMean + 2*SixSigmaRule * xStd;
        elseif all(isfinite(xMax))
            xMin = xMean - 2*SixSigmaRule * xStd;
        else
            xMin = xMean - SixSigmaRule * xStd;
            xMax = xMean + SixSigmaRule * xStd;
        end
        range = xMax - xMin;
    end
    dt                 = 2*pi ./ range;
    t1                 = (0.5+(0:N))'*dt(1);
    t2                 = (0.5+(0:N))'*dt(2);
    t3                 = (0.5+(-N:N))'*dt(2);
    cft1               = cf([t1 0*t1]);
    cft2               = cf([0*t2 t2]);
    [tt1,tt2]          = meshgrid(t1,t3);
    t                  = [tt1(:) tt2(:)];
    cft                = cf(t);
    options.DIST.xMin  = xMin;
    options.DIST.xMax  = xMax;
    options.DIST.xMean = xMean;
    options.DIST.cft   = cft;
    options.DIST.cft1  = cft1;
    options.DIST.cft2  = cft2;
    options.DIST.N     = N;
    options.DIST.t     = t;
    options.DIST.t1    = t1;
    options.DIST.t2    = t2;
    options.DIST.dt    = dt;
end

%% ALGORITHM
cftTol = options.cftTol;
isPlot = options.isPlot;
if isempty(x)  
    if options.isInterp
        % Chebyshev points if x = [];
        isMeshed = false;
        x1 = (xMax(1)-xMin(1)) * (-cos(pi*(0:options.chebyPts) / ...
            options.chebyPts) + 1) / 2 + xMin(1);
        x2 = (xMax(2)-xMin(2)) * (-cos(pi*(0:options.chebyPts) / ...
            options.chebyPts) + 1) / 2 + xMin(2);
        [X1,X2] = meshgrid(x1,x2);
        x = [X1(:) X2(:)];
    else
        % Default values if x = [];
        isMeshed = false;
        x1 = linspace(xMin(1),xMax(1),options.xN);
        x2 = linspace(xMin(2),xMax(2),options.xN);
        [X1,X2] = meshgrid(x1,x2);
        x = [X1(:) X2(:)];
    end    
else
    if iscell(x)
        isMeshed = false;
        x1 = x{1};
        x2 = x{2};
        [X1,X2] = meshgrid(x1,x2);
        x = [X1(:) X2(:)];
    else
        isMeshed = true;
        x1 = x(:,1);
        x2 = x(:,2);
        X1 = [];
        X2 = [];
        isPlot = false;
    end
    if any(x1 < xMin(1)) || any(x1 > xMax(1))
        warning('VW:CharFunTool:cf2Dist2D',['x1 out-of-range: ', ...
            '[x1Min, x1Max] = [',num2str(xMin(1)),...
            ', ',num2str(xMax(1)),'] !']);
    end
    if any(x2 < xMin(2)) || any(x2 > xMax(2))
        warning('VW:CharFunTool:cf2Dist2D',['x2 out-of-range: ', ...
            '[x2Min, x2Max] = [',num2str(xMin(2)),...
            ', ',num2str(xMax(2)),'] !']);
    end
end

% MARGINAL CDF1 and PDF1
x1      = x1(:);
n1      = length(x1);
id      = abs(cft1) > cftTol;
cft1    = cft1(id);
t1      = t1(id);
options.DIST.cft1  = cft1;
options.DIST.t1    = t1;

% MARGINAL PDF1
E1      = exp(-1i*x1*t1');
pdf1    = real(E1 * cft1);
pdf1    = (pdf1 * dt(1)) / pi;
pdf1    = max(0,pdf1);

% MARGINAL CDF1
cftt1   = cft1 ./ t1;
cdf1    = imag(E1 * cftt1);
cdf1    = 0.5 - (cdf1 * dt(1)) / pi;

% MARGINAL CDF2 and PDF2
x2      = x2(:);
n2      = length(x2);
id      = abs(cft2) > cftTol;
cft2    = cft2(id);
t2      = t2(id);
options.DIST.cft2  = cft2;
options.DIST.t2    = t2;

% MARGINAL PDF2
E2      = exp(-1i*x2*t2');
pdf2    = real(E2 * cft2);
pdf2    = (pdf2 * dt(2)) / pi;
pdf2    = max(0,pdf2);

% MARGINAL CDF2
cftt2   = cft2 ./ t2;
cdf2    = imag(E2 * cftt2);
cdf2    = 0.5 - (cdf2 * dt(2)) / pi;

% BIVARIATE CDF and PDF
c       = 2 * dt(1) * dt(2) / (2*pi)^2;
id      = abs(cft) > cftTol;
cft     = cft(id);
t       = t(id,:);
options.DIST.cft   = cft;
options.DIST.t     = t;

% BIVARIATE PDF
E       = exp(-1i*x*t');
pdf     = c * real(E*cft);
pdf     = max(0,pdf);

% BIVARIATE CDF
if ~isMeshed
    [f1,f2] = meshgrid(cdf1,cdf2);
    cdf     = (f1 + f2)/2 - 0.25;
else
    cdf     = (cdf1 + cdf2)/2 - 0.25;
end
cdf     = cdf(:);
cftt    = cft ./ t(:,1) ./ t(:,2);
cdf     = cdf - c * real(E*cftt);
cdf     = max(0,min(1,cdf));

% RESHAPE to the MESHGRID
if ~isMeshed
    Zcdf    = reshape(cdf,n2,n1);
    Zpdf    = reshape(pdf,n2,n1);
else
    Zcdf    = cdf;
    Zpdf    = pdf;
end

% Create the INTERPOLANTS - Interpolation Functions
if options.isInterp
    % INTERPOLANTS of the MARGINAL PDF / CDF / QF / RND
    PDF1  = @(x1new) InterpPDF(x1new,x1,pdf1);
    CDF1  = @(x1new) InterpCDF(x1new,x1,cdf1);
    QF1   = @(prob) InterpQF(prob,x1,cdf1);
    RND1  = @(dim) InterpRND(dim,x1,cdf1);
    PDF2  = @(x2new) InterpPDF(x2new,x2,pdf2);
    CDF2  = @(x2new) InterpCDF(x2new,x2,cdf2);
    QF2   = @(prob) InterpQF(prob,x2,cdf2);
    RND2  = @(dim) InterpRND(dim,x2,cdf2);
    % INTERPOLANTS of the CONDITIONAL PDF / CDF / QF / RND
    PDF12  = @(x1new,x2fix) InterpPDF12(x1new,x2fix,x1,x2,t,cft,dt,PDF2);
    CDF12  = @(x1new,x2fix) InterpCDF12(x1new,x2fix,x1,x2,t,cft,dt,cdf1,CDF2);
    QF12   = @(prob,x2fix) InterpQF(prob,x1,CDF12(x1,x2fix));
    RND12  = @(dim)InterpRND (dim,x1,CDF12(x1,x2fix));
    PDF21  = @(x2new,x1fix) InterpPDF21(x1fix,x2new,x1,x2,t,cft,dt,PDF1);
    CDF21  = @(x2new,x1fix) InterpCDF21(x1fix,x2new,x1,x2,t,cft,dt,cdf2,CDF1);
    QF21   = @(prob,x1fix)InterpQF(prob,x2,CDF21(x2,x1fix));
    RND21  = @(dim)InterpRND(dim,x2,CDF21(x2,x1fix));
    % INTERPOLANTS of the BIVARIATE PDF / CDF / RND
    PDF    = @(xyNew) InterpBarycentric2D(x1,x2,Zpdf,xyNew);
    CDF    = @(xyNew) InterpBarycentric2D(x1,x2,Zcdf,xyNew);
    RND    = @(dim) InterpRND2D(dim,RND1,RND2,PDF1,PDF2,PDF,xMin,xMax);
    COPULAcdf = @(u12) CopFunCDF(u12,x1,x2,Zcdf,QF1,QF2);
    COPULApdf = @(u12) CopFunPDF(u12,x1,x2,Zpdf,QF1,QF2);
else
    PDF1   = [];
    CDF1   = [];
    QF1    = [];
    PDF2   = [];
    CDF2   = [];
    QF2    = [];
    PDF12  = [];
    CDF12  = [];
    QF12   = [];
    PDF21  = [];
    CDF21  = [];
    QF21   = [];
    PDF    = [];
    CDF    = [];
    RND    = [];
    COPULAcdf = [];
    COPULApdf = [];
end

PrecisionCrit = abs(cft(end)/t(end));
isPrecisionOK = (PrecisionCrit<=options.crit);

%% RESULT
result.Description         = 'CDF/PDF/QF from the characteristic function CF';
result.inversionMethod     = 'Gil-Pelaez';
result.quadratureMethod    = 'Riemann sums quadrature rule';
result.x                   = x;
result.cdf                 = cdf;
result.pdf                 = pdf;
result.x1                  = x1;
result.cdf1                = cdf1;
result.pdf1                = pdf1;
result.x2                  = x2;
result.cdf2                = cdf2;
result.pdf2                = pdf2;
result.X1                  = X1;
result.X2                  = X2;
result.Zcdf                = Zcdf;
result.Zpdf                = Zpdf;
result.cf                  = cfOld;
if options.isInterp
    result.PDF             = PDF;
    result.CDF             = CDF;
    result.RND             = RND;
    result.COPULAcdf       = COPULAcdf;
    result.COPULApdf       = COPULApdf;
    result.PDF1            = PDF1;
    result.CDF1            = CDF1;
    result.QF1             = QF1;
    result.RND1            = RND1;
    result.PDF2            = PDF2;
    result.CDF2            = CDF2;
    result.QF2             = QF2;
    result.RND2            = RND2;
    result.PDF12           = PDF12;
    result.CDF12           = CDF12;
    result.QF12            = QF12;
    result.RND12           = RND12;
    result.PDF21           = PDF21;
    result.CDF21           = CDF21;
    result.QF21            = QF21;
    result.RND21           = RND21;
end
result.isCompound          = options.isCompound;
result.isCircular          = options.isCircular;
result.isInterp            = options.isInterp;
result.SixSigmaRule        = options.SixSigmaRule;
result.N                   = N;
result.dt                  = dt;
result.T                   = t(end);
result.PrecisionCrit       = PrecisionCrit;
result.myPrecisionCrit     = options.crit;
result.isPrecisionOK       = isPrecisionOK;
result.xMean               = xMean;
result.xStd                = xStd;
result.xMin                = xMin;
result.xMax                = xMax;
result.options             = options;
result.tictoc              = toc(timeVal);

%% PLOT the PDF / CDF
if options.isForcedPlot
    isPlot = true;
end
if length(x)==1
    isPlot = false;
end

if isPlot
    if options.isInterp
        x1 = linspace(xMin(1),xMax(1),101);
        x2 = linspace(xMin(2),xMax(2),101);
        % Marginal PDF1
        figure
        plot(x1,PDF1(x1),'LineWidth',2)
        grid
        title('Marginal PDF1 Specified by the CF')
        xlabel('x1')
        ylabel('pdf1')
        
        % Marginal CDF1
        figure
        plot(x1,CDF1(x1),'LineWidth',2)
        grid
        title('Marginal CDF1 Specified by the CF')
        xlabel('x1')
        ylabel('cdf1')
        
        % Marginal PDF2
        figure
        plot(x2,PDF2(x2),'LineWidth',2)
        grid
        title('Marginal PDF2 Specified by the CF')
        xlabel('x2')
        ylabel('pdf2')
        
        % Marginal CDF2
        figure
        plot(x2,CDF2(x2),'LineWidth',2)
        grid
        title('Marginal CDF2 Specified by the CF')
        xlabel('x2')
        ylabel('cdf2')
        
        % PDF
        [X1,X2] = meshgrid(x1,x2);
        figure
        mesh(X1,X2,PDF({x1,x2}))
        title('PDF Specified by the CF')
        xlabel('x1')
        ylabel('x2')
        zlabel('pdf')
        
        % CDF
        figure
        mesh(X1,X2,CDF({x1,x2}))
        title('CDF Specified by the CF')
        xlabel('x1')
        ylabel('x2')
        zlabel('cdf')
               
        % CDF COPULA
        figure
        u1 = linspace(0,1,51);
        u2 = linspace(0,1,51);
        [U1,U2]= meshgrid(u1,u2);
        mesh(U1,U2,COPULAcdf({u1,u2}))
        xlabel('u1')
        ylabel('u2')
        zlabel('CDF')
        title('COPULA of the Bivariate Distribution Specified by the CF')
        
        % PDF COPULA
        figure
        mesh(U1,U2,COPULApdf({u1,u2}))
        xlabel('u1')
        ylabel('u2')
        zlabel('PDF')
        title('PDF COPULA of the Bivariate Distribution Specified by the CF')
        
        % Contour plot of PDF + CDF
        figure
        [~,c1] = contour(X1,X2,PDF({x1,x2}),'ShowText','on');
        c1.LineWidth = 2;
        c1.LevelList = options.ContourLevelList*max(max(Zpdf));
        hold on
        [~,c] = contour(X1,X2,CDF({x1,x2}),'ShowText','on');
        c.LineStyle = '--';
        c.LineWidth = 2;
        c.LevelList = options.ContourLevelList;
        grid
        hold off
        title('Contour Plot of the PDF and the CDF Specified by the CF')
        xlabel('x1')
        ylabel('x2')
    else
        % Marginal PDF1
        figure
        plot(x1,pdf1,'LineWidth',2)
        grid
        title('Marginal PDF1 Specified by the CF')
        xlabel('x1')
        ylabel('pdf1')
        
        % Marginal CDF1
        figure
        plot(x1,cdf1,'LineWidth',2)
        grid
        title('Marginal CDF1 Specified by the CF')
        xlabel('x1')
        ylabel('cdf1')
        
        % Marginal PDF2
        figure
        plot(x2,pdf2,'LineWidth',2)
        grid
        title('Marginal PDF2 Specified by the CF')
        xlabel('x2')
        ylabel('pdf2')
        
        % Marginal CDF2
        figure
        plot(x2,cdf2,'LineWidth',2)
        grid
        title('Marginal CDF2 Specified by the CF')
        xlabel('x2')
        ylabel('cdf2')
        
        % PDF
        figure
        mesh(X1,X2,Zpdf)
        title('PDF Specified by the CF')
        xlabel('x1')
        ylabel('x2')
        zlabel('pdf')
        
        % CDF
        figure
        mesh(X1,X2,Zcdf)
        title('CDF Specified by the CF')
        xlabel('x1')
        ylabel('x2')
        zlabel('cdf')
        
        % Contour plot of PDF + CDF
        figure
        [~,c1] = contour(X1,X2,Zpdf,'ShowText','on');
        c1.LineWidth = 2;
        hold on
        [~,c] = contour(X1,X2,Zcdf,'ShowText','on');
        c.LineStyle = '--';
        c.LineWidth = 2;
        c.LevelList = [0.01 0.05 0.1000 0.2000 0.3000 0.4000 0.5000 ...
            0.6000 0.7000 0.8000 0.9000 0.95 0.99];
        grid
        hold off
        title('Contour Plot of the PDF and the CDF Specified by the CF')
        xlabel('x1')
        ylabel('x2')
    end
end
end
%% Function InterpPDF12
function pdf = InterpPDF12(x1New,x2Given,x1,x2,t,cft,dt,PDF2)
% InterpPDF12 Auxiliary function evaluates the conditional PDF for x1New
% and given x2Given.

% (c) Viktor Witkovsky (witkovsky@gmail.com)
% Ver.: 01-May-2021 14:20:34

%% ALGORITHM
if isempty(x1New)
    x1New = x1;
end

if isempty(x2Given)
    x2Given = mean(x2);
end

% PDF12a = @(x2fix) (2 * dt(1) * dt(2) / (2*pi)^2 / PDF2(x2fix)) ...
%     * max(0,real(exp(-1i*[x1 x2fix*ones(size(x1))]*t')*cft));
% PDF12 =@(x1new,x2fix) InterpPDF(x1new,x1,PDF12a(x2fix));

% WARNING: Out-of-range
xMin = min(x1);
xMax = max(x1);
if any(x1New < xMin) || any(x1New > xMax)
    warning('VW:CharFunTool:cf2Dist2D',['x out-of-range: ', ...
        '[x1Min, x1Max] = [',num2str(xMin),...
        ', ',num2str(xMax),'] !']);
end
xMin = min(x2);
xMax = max(x2);
if x2Given < xMin || x2Given > xMax
    warning('VW:CharFunTool:cf2Dist2D',['x out-of-range: ', ...
        '[x2Min, x2Max] = [',num2str(xMin),...
        ', ',num2str(xMax),'] !']);
end


pdf = InterpPDF(x1New,x1,2*dt(1)*dt(2)/(2*pi)^2/PDF2(x2Given)* ...
    max(0,real(exp(-1i*[x1 x2Given*ones(size(x1))]*t')*cft)));
end
%% Function InterpPDF21
function pdf = InterpPDF21(x1Given,x2New,x1,x2,t,cft,dt,PDF1)
% InterpPDF21 Auxiliary function evaluates the conditional PDF for x2New
% and given x1Given.

% (c) Viktor Witkovsky (witkovsky@gmail.com)
% Ver.: 01-May-2021 14:20:34

%% ALGORITHM
if isempty(x2New)
    x2New = x2;
end

if isempty(x1Given)
    x1Given = mean(x1);
end
% PDF21a = @(x1fix) (2 * dt(1) * dt(2) / (2*pi)^2 / PDF1(x1fix)) ...
%     * max(0,real(exp(-1i*[x1fix*ones(size(x2)) x2]*t')*cft));
% PDF21 =@(x2new,x1fix) InterpPDF(x2new,x2,PDF21a(x1fix));

% WARNING: Out-of-range
xMin = min(x2);
xMax = max(x2);
if any(x2New < xMin) || any(x2New > xMax)
    warning('VW:CharFunTool:cf2Dist2D',['x out-of-range: ', ...
        '[x2Min, x2Max] = [',num2str(xMin),...
        ', ',num2str(xMax),'] !']);
end
xMin = min(x1);
xMax = max(x1);
if x1Given < xMin || x1Given > xMax
    warning('VW:CharFunTool:cf2Dist2D',['x out-of-range: ', ...
        '[x1Min, x1Max] = [',num2str(xMin),...
        ', ',num2str(xMax),'] !']);
end

pdf = InterpPDF(x2New,x2,2*dt(1)*dt(2)/(2*pi)^2/PDF1(x1Given)* ...
    max(0,real(exp(-1i*[x1Given*ones(size(x2)) x2]*t')*cft)));
end
%% Function InterpCDF12
function cdf = InterpCDF12(x1New,x2Given,x1,x2,t,cft,dt,cdf1,CDF2)
% InterpCDF12 Auxiliary function evaluates the conditional CDF for x1New
% and given x2Given.

% (c) Viktor Witkovsky (witkovsky@gmail.com)
% Ver.: 01-May-2021 14:20:34

%% ALGORITHM
if isempty(x1New)
    x1New = x1;
end

if isempty(x2Given)
    x2Given = mean(x2);
end

% WARNING: Out-of-range
xMin = min(x1);
xMax = max(x1);
if any(x1New < xMin) || any(x1New > xMax)
    warning('VW:CharFunTool:cf2Dist2D',['x out-of-range: ', ...
        '[x1Min, x1Max] = [',num2str(xMin),...
        ', ',num2str(xMax),'] !']);
end
xMin = min(x2);
xMax = max(x2);
if x2Given < xMin || x2Given > xMax
    warning('VW:CharFunTool:cf2Dist2D',['x out-of-range: ', ...
        '[x2Min, x2Max] = [',num2str(xMin),...
        ', ',num2str(xMax),'] !']);
end

cft = cft ./ t(:,1) ./ t(:,2);
c   = -2 * dt(1) * dt(2) / (2*pi)^2;
f   = (cdf1 + CDF2(x2Given))/2 - 0.25;
f   = f + c * real(exp(-1i*[x1 x2Given*ones(size(x1))]*t')*cft);
f   = f / CDF2(x2Given);
%f   = f / PDF2(x2Given);
cdf = InterpCDF(x1New,x1,max(0,min(1,f)));

end
%% Function InterpCDF21
function cdf = InterpCDF21(x1Given,x2New,x1,x2,t,cft,dt,cdf2,CDF1)
% InterpCDF21 Auxiliary function evaluates the conditional CDF for x2New
% and given x1Given.

% (c) Viktor Witkovsky (witkovsky@gmail.com)
% Ver.: 01-May-2021 14:20:34

%% ALGORITHM
if isempty(x2New)
    x2New = x2;
end

if isempty(x1Given)
    x1Given = mean(x1);
end

% WARNING: Out-of-range
xMin = min(x2);
xMax = max(x2);
if any(x2New < xMin) || any(x2New > xMax)
    warning('VW:CharFunTool:cf2Dist2D',['x out-of-range: ', ...
        '[x2Min, x2Max] = [',num2str(xMin),...
        ', ',num2str(xMax),'] !']);
end
xMin = min(x1);
xMax = max(x1);
if x1Given < xMin || x1Given > xMax
    warning('VW:CharFunTool:cf2Dist2D',['x out-of-range: ', ...
        '[x1Min, x1Max] = [',num2str(xMin),...
        ', ',num2str(xMax),'] !']);
end

cft = cft ./ t(:,1) ./ t(:,2);
c   = -2 * dt(1) * dt(2) / (2*pi)^2;
f   = (cdf2 + CDF1(x1Given))/2 - 0.25;
%f   = (cdf1 + cdf2)/2 - 0.25;
f   = f + c * real(exp(-1i*[x1Given*ones(size(x2)) x2]*t')*cft);
f   = f / CDF1(x1Given);
cdf = InterpCDF(x2New,x2,max(0,min(1,f)));

end
%% Function InterpRND2D
function xRND = InterpRND2D(N,RND1,RND2,PDF1,PDF2,PDF,xMin,xMax)
% InterpRND2D Auxiliary function generates the (Nx2)-dimensional matrix of
% random pairs x = [x1,x2] generated from the bivariate distribution
% specified by the characteristic function.  

% (c) Viktor Witkovsky (witkovsky@gmail.com)
% Ver.: 12-May-2021 16:00:38
%% ALGORITHM

range1 = xMax(1) - xMin(1);
range2 = xMax(2) - xMin(2);

% Set myN as some multiple of given N 
myN = ceil(N*2);

% Generate M = 2*myN candidate samples from the joint bivariate
% distribution created from the equally proportional mixture of joint
% distribution generated from independent marginals and the joint uniform
% distribution  
xCandidate     = [RND1(myN) RND2(myN); ...
                  rand(myN,1)*range1 + xMin(1), ...
                  rand(myN,1)*range2 + xMin(2)];

% Evaluate the true PDF values for the candidate samples
pdf            = PDF(xCandidate);
maxPDF         = max(max(pdf));

% Evaluate the PDF values for the candidate samples using the candidate PDF
% created from the independent marginals
pdf12Mix      = (PDF1(xCandidate(:,1)).*PDF2(xCandidate(:,2)) + ...
    1/(range1*range2))/2;
maxPdf12Mix   = max(max(pdf12Mix));
 

% Premultiply the candidate PDF by suitable constant such that the
% candidate PDF are greater than the required PDF values.
pdf12Mix = maxPDF * pdf12Mix / maxPdf12Mix;

% Acceptance-rejection method. Select such values that fulfill the
% required relation of the candidate PDF and the required PDF 
idHappy        = rand(2*myN,1) .* pdf12Mix <= pdf;
xRND           = xCandidate(idHappy,:);

% If the number of correct values is greater than required, save only N.
% Otherwise print the warning message
NHappy         = sum(idHappy);
if NHappy >= N
    xRND = xRND(randperm(NHappy,N),:);
else
    warning(['The number of generated samples ',num2str(NHappy), ...
        ' is less than required ',num2str(N)])
end

% This is the ration of situation where the candidate PDF sample has lower
% probability than the required PDF sample. This should be 0 if we have
% good candidate. 
%UnderRatio = sum(pdf12Mix - pdf < 0)/(2*N)
%disp([xCandidate pdf12Mix pdf (pdf12Mix-pdf)< 0])
end

%% Function CopFunCDF
function cdf = CopFunCDF(u12,x1,x2,Zcdf,QF1,QF2)
% CopFunCDF for given u1 in (0,1) and u2 in (0,1) Evaluates the copula
% values of the distribution generated by the bivariate CF  

% (c) Viktor Witkovsky (witkovsky@gmail.com)
% Ver.: 12-May-2021 16:00:38
%% ALGORITHM

if iscell(u12)
    u1     = u12{1};
    u2     = u12{2};
    x1New  = QF1(u1);
    x2New  = QF2(u2);
    x12New = {x1New x2New};
else
    x12New = [QF1(u12(:,1)) QF2(u12(:,2))];
end

cdf = InterpBarycentric2D(x1,x2,Zcdf,x12New);

end
%% Function CopFunPDF
function pdf = CopFunPDF(u12,x1,x2,Zpdf,QF1,QF2)
% CopFunPDF for given u1 in (0,1) and u2 in (0,1) Evaluates the "copula"
% values of PDF of the distribution generated by the bivariate CF  

% (c) Viktor Witkovsky (witkovsky@gmail.com)
% Ver.: 12-May-2021 16:00:38
%% ALGORITHM


if iscell(u12)
    u1     = u12{1};
    u2     = u12{2};
    x1New  = QF1(u1);
    x2New  = QF2(u2);
    x12New = {x1New x2New};
else
    x12New = [QF1(u12(:,1)) QF2(u12(:,2))];
end

pdf = InterpBarycentric2D(x1,x2,Zpdf,x12New);

end<|MERGE_RESOLUTION|>--- conflicted
+++ resolved
@@ -174,11 +174,8 @@
 %           cf2DistBV, cf2CDF, cf2PDF, cf2QF
 
 % (c) Viktor Witkovsky (witkovsky@gmail.com)
-<<<<<<< HEAD
 % Ver.: 09-Dec-2021 18:07:29
-=======
 % Revised: 04-Jan-2022 14:24:19
->>>>>>> 7be6a673
 % Ver.: 13-May-2021 17:00:00
 
 %% ALGORITHM
@@ -530,6 +527,7 @@
     RND2  = @(dim) InterpRND(dim,x2,cdf2);
     % INTERPOLANTS of the CONDITIONAL PDF / CDF / QF / RND
     PDF12  = @(x1new,x2fix) InterpPDF12(x1new,x2fix,x1,x2,t,cft,dt,PDF2);
+    CDF12  = @(x1new,x2fix) InterpCDF12(x1new,x2fix,x1,x2,t,cft,dt,cdf1,PDF2,CDF2);
     CDF12  = @(x1new,x2fix) InterpCDF12(x1new,x2fix,x1,x2,t,cft,dt,cdf1,CDF2);
     QF12   = @(prob,x2fix) InterpQF(prob,x1,CDF12(x1,x2fix));
     RND12  = @(dim)InterpRND (dim,x1,CDF12(x1,x2fix));
